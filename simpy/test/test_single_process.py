"""
API tests for single processes (no interaction with other processes or
resources).

"""
# Pytest gets the parameters "env" and "log" from the *conftest.py* file
import pytest

from simpy import Process, simulate, peek, step


def test_discrete_time_steps(env, log):
    """envple envulation with discrete time steps."""
    def pem(env, log):
        while True:
            log.append(env.now)
            yield env.timeout(delay=1)

    env.start(pem(env, log))
    simulate(env, until=3)

    assert log == [0, 1, 2]


def test_stop_self(env, log):
    """Process stops itself."""
    def pem(env, log):
        while env.now < 2:
            log.append(env.now)
            yield env.timeout(1)

    env.start(pem(env, log))
    simulate(env, 10)

    assert log == [0, 1]


def test_start_non_process(env):
    """Check that you cannot start a normal function."""
    def foo():
        pass

    pytest.raises(ValueError, env.start, foo)


def test_negative_timeout(env):
    """Don't allow negative timeout times."""
    def pem(env):
        yield env.timeout(-1)

    env.start(pem(env))
    pytest.raises(ValueError, simulate, env)


def test_get_process_state(env):
    """A process is alive until it's generator has not terminated."""
    def pem_a(env):
        yield env.timeout(3)

    def pem_b(env, pem_a):
        yield env.timeout(1)
        assert pem_a.is_alive

        yield env.timeout(3)
        assert not pem_a.is_alive

    proc_a = env.start(pem_a(env))
    env.start(pem_b(env, proc_a))
    simulate(env)


def test_simulate_negative_until(env):
    """Test passing a negative time to simulate."""
    pytest.raises(ValueError, simulate, env, -3)


def test_timeout_value(env):
    """You can pass an additional *value* to *timeout* which will be
    directly yielded back into the PEM. This is useful to implement some
    kinds of resources or other additions.

    See :class:`envpy.resources.Store` for an example.

    """
    def pem(env):
        val = yield env.timeout(1, 'ohai')
        assert val == 'ohai'

    env.start(pem(env))
    simulate(env)


def test_event_succeeds(env):
    """Test for the Environment.event() helper function."""
    def child(env, event):
        value = yield event
        assert value == 'ohai'
        assert env.now == 5

    def parent(env):
        event = env.event()
        env.start(child(env, event))
        yield env.timeout(5)
        event.succeed('ohai')

    env.start(parent(env))
    simulate(env)


def test_event_fails(env):
    """Test for the Environment.event() helper function."""
    def child(env, event):
        try:
            yield event
            pytest.fail('Should not get here.')
        except ValueError as err:
            assert err.args[0] == 'ohai'
            assert env.now == 5

    def parent(env):
        event = env.event()
        env.start(child(env, event))
        yield env.timeout(5)
        event.fail(ValueError('ohai'))

    env.start(parent(env))
    simulate(env)


def test_exit_with_process(env):
    def child(env, fork):
        yield env.exit(env.start(child(env, False)) if fork else None)

    def parent(env):
        result = yield env.start(child(env, True))

        assert type(result) is Process

    env.start(parent(env))
    simulate(env)


def test_shared_timeout(env, log):
    def child(env, timeout, id, log):
        yield timeout
        log.append((id, env.now))

    timeout = env.timeout(1)
    for i in range(3):
        env.start(child(env, timeout, i, log))

    simulate(env)
    assert log == [(0, 1), (1, 1), (2, 1)]


def test_process_target(env):
    def pem(env, event):
        yield event

    event = env.timeout(5)
    proc = env.start(pem(env, event))

    # Wait until "proc" is initialized and yielded the event
    while peek(env) < 5:
        step(env)
    assert proc.target is event
    proc.interrupt()


def test_simulate_resume(env):
    """Stopped simulation can be resumed."""
    events = [env.timeout(t) for t in (5, 10, 15)]

    simulate(env, until=10)
    assert events[0].processed
    assert not events[1].processed
    assert not events[2].processed
    assert env.now == 10

    simulate(env, until=15)
    assert events[1].processed
    assert not events[2].processed
    assert env.now == 15

    simulate(env)
    assert events[2].processed
    assert env.now == 15


<<<<<<< HEAD
def test_simulate_until_value(env):
    """Anything that can be converted to a float is a valid until value."""
    simulate(env, until='3.141592')

    assert env.now == 3.141592
=======
def test_event_value(env):
    """After an event has been triggered, its value becomes accessible."""
    event = env.timeout(0, 'I am the value')

    simulate(env)

    assert event.value == 'I am the value'


def test_unavailable_event_value(env):
    """If an event has not yet been triggered, its value is not availabe and
    trying to access it will result in a RuntimeError."""
    event = env.event()

    try:
        event.value
        assert False, 'Expected an exception'
    except RuntimeError as e:
        assert e.args[0] == 'Value of Event() is not yet available'
>>>>>>> fd916306
<|MERGE_RESOLUTION|>--- conflicted
+++ resolved
@@ -187,13 +187,12 @@
     assert env.now == 15
 
 
-<<<<<<< HEAD
 def test_simulate_until_value(env):
     """Anything that can be converted to a float is a valid until value."""
     simulate(env, until='3.141592')
 
     assert env.now == 3.141592
-=======
+
 def test_event_value(env):
     """After an event has been triggered, its value becomes accessible."""
     event = env.timeout(0, 'I am the value')
@@ -212,5 +211,4 @@
         event.value
         assert False, 'Expected an exception'
     except RuntimeError as e:
-        assert e.args[0] == 'Value of Event() is not yet available'
->>>>>>> fd916306
+        assert e.args[0] == 'Value of Event() is not yet available'